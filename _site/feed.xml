--- conflicted
+++ resolved
@@ -6,17 +6,12 @@
 </description>
     <link>http://cosmicbboy.github.io/</link>
     <atom:link href="http://cosmicbboy.github.io/feed.xml" rel="self" type="application/rss+xml"/>
-<<<<<<< HEAD
-    <pubDate>Wed, 23 Dec 2015 12:22:39 -0500</pubDate>
-    <lastBuildDate>Wed, 23 Dec 2015 12:22:39 -0500</lastBuildDate>
-=======
-    <pubDate>Wed, 23 Dec 2015 12:21:15 -0500</pubDate>
-    <lastBuildDate>Wed, 23 Dec 2015 12:21:15 -0500</lastBuildDate>
->>>>>>> f1fe0acc
+    <pubDate>Wed, 23 Dec 2015 12:25:42 -0500</pubDate>
+    <lastBuildDate>Wed, 23 Dec 2015 12:25:42 -0500</lastBuildDate>
     <generator>Jekyll v2.4.0</generator>
     
       <item>
-        <title>quest-for-an-offensiveness-detector-part-1</title>
+        <title>Quest for an Offensiveness Detector Part 1</title>
         <description>&lt;p&gt;It seems like so much of our online activities are tied to our identity. All manner of online shopping and social media require you to hand over pieces of your identity so that you can enjoy their product or service. At the crux of this particular quest is this thought:&lt;/p&gt;
 
 &lt;p&gt;&lt;strong&gt;What kinds of conversations are possible with social media that is completely anonymous?&lt;/strong&gt;&lt;/p&gt;
